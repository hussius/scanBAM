--- conflicted
+++ resolved
@@ -353,7 +353,7 @@
         if ref.startswith('chr'): suspected_bamchromformat = 'UCSC'
     max_mismatches = 1
     for p in peptides:
-<<<<<<< HEAD
+
         dbg = False
         if p == "AAAEIDEEPVSK": dbg = True
         chroms = tsv_info['chrom'][p].split(';')
@@ -363,27 +363,6 @@
         #pcoord = tsv_info['pepcoord'][p]
         #(pchr, pstart, pstop, pstrand) = pcoord.split('_') # We only need the start and stop; the chromosome info has already been processed above
         # Find the intervals that we should check for alignments along the whole annotated locus. This could be a single interval (for a pseudogene or novel transcribed region)
-=======
-        
-        chrom = tsv_info['chrom'][p]
-        # BAM file in UCSC format, TSV file in Ensembl
-        if suspected_bamchromformat=="UCSC":
-            if not chrom.startswith("chr"): chrom = 'chr' + chrom 
-            if chrom == "chrMT": chrom = "chrM"
-        # CASE 2: BAM file in Ensembl format, TSV file in UCSC
-        else:
-            if chrom.startswith("chr"): chrom = chrom[3:]
-            if chrom == "M": chrom = "MT"
-        
-        # First check for alignments spanning the actual peptide locus. (example of coordinate format: chr6_29894499_29894540_+)
-        pcoord = tsv_info['pepcoord'][p]
-        (pchr, pstart, pstop, pstrand) = pcoord.split('_') # We only need the start and stop; the chromosome info has already been processed above
-
-        # Obtain a list of reads that have a mismatch in the peptide locus
-        # pep_mism_reads = reads_with_mismatch_in_interval(refFasta, bamfile, chrom, int(pstart), int(pstop))
-        # print("Peptide coords: ", chrom, pstart, pstop)
-        # Then find the intervals that we should check for alignments along the whole annotated locus. This could be a single interval (for a pseudogene or novel transcribed region)
->>>>>>> 43387f6f
         # or a set of regions (for spliced long non-coding RNAs).
         start = tsv_info['start'][p]
         stop = tsv_info['end'][p]
